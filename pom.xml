<?xml version="1.0" encoding="UTF-8"?>
<project xmlns="http://maven.apache.org/POM/4.0.0"
         xmlns:xsi="http://www.w3.org/2001/XMLSchema-instance"
         xsi:schemaLocation="http://maven.apache.org/POM/4.0.0 http://maven.apache.org/xsd/maven-4.0.0.xsd">
    <modelVersion>4.0.0</modelVersion>

    <groupId>io.dropwizard.actors</groupId>
    <artifactId>dropwizard-rabbitmq-actors</artifactId>
<<<<<<< HEAD
    <version>${dropwizard.version}</version>
    <distributionManagement>
        <repository>
            <id>clojars</id>
            <name>Clojars repository</name>
            <url>https://clojars.org/repo</url>
        </repository>
    </distributionManagement>
=======
    <version>1.1.4-3</version>
>>>>>>> e95446e0

    <scm>
        <connection>scm:git:https://github.com/santanusinha/dropwizard-rabbitmq-actors.git</connection>
        <developerConnection>scm:git:https://github.com/santanusinha/dropwizard-rabbitmq-actors.git</developerConnection>
        <tag>HEAD</tag>
        <url>https://github.com/santanusinha/dropwizard-rabbitmq-actors.git</url>
    </scm>

    <licenses>
        <license>
            <name>The Apache Software License, Version 2.0</name>
            <url>http://www.apache.org/licenses/LICENSE-2.0.txt</url>
            <distribution>repo</distribution>
            <comments>A business-friendly OSS license</comments>
        </license>
    </licenses>

    <developers>
        <developer>
            <id>santanusinha</id>
            <name>Santanu Sinha</name>
            <email>santanu.sinha@gmail.com</email>
        </developer>
    </developers>

    <distributionManagement>
        <repository>
            <id>clojars</id>
            <name>Clojars repository</name>
            <url>https://clojars.org/repo</url>
        </repository>
    </distributionManagement>

    <repositories>
        <repository>
            <id>clojars</id>
            <name>Clojars repository</name>
            <url>https://clojars.org/repo</url>
        </repository>
    </repositories>

    <properties>
        <project.build.sourceEncoding>UTF-8</project.build.sourceEncoding>
        <dropwizard.version>1.2.2</dropwizard.version>
        <lombok.version>1.16.18</lombok.version>
        <guava.version>23.0</guava.version>
        <junit.version>4.12</junit.version>
    </properties>

    <dependencyManagement>
        <dependencies>
            <dependency>
                <groupId>com.google.guava</groupId>
                <artifactId>guava</artifactId>
                <version>${guava.version}</version>
            </dependency>
        </dependencies>
    </dependencyManagement>

    <dependencies>
        <dependency>
            <groupId>org.projectlombok</groupId>
            <artifactId>lombok</artifactId>
            <version>${lombok.version}</version>
            <scope>provided</scope>
        </dependency>
        <dependency>
            <groupId>io.dropwizard</groupId>
            <artifactId>dropwizard-core</artifactId>
            <version>${dropwizard.version}</version>
            <scope>provided</scope>
        </dependency>
        <dependency>
            <groupId>com.rabbitmq</groupId>
            <artifactId>amqp-client</artifactId>
            <version>3.6.6</version>
            <scope>provided</scope>
        </dependency>

        <dependency>
            <groupId>com.github.rholder</groupId>
            <artifactId>guava-retrying</artifactId>
            <version>2.0.0</version>
        </dependency>

        <dependency>
            <groupId>org.apache.httpcomponents</groupId>
            <artifactId>httpclient</artifactId>
            <version>4.5.1</version>
        </dependency>
        <dependency>
            <groupId>io.dropwizard</groupId>
            <artifactId>dropwizard-testing</artifactId>
            <version>${dropwizard.version}</version>
            <scope>test</scope>
        </dependency>

    </dependencies>

    <build>
        <pluginManagement>
            <plugins>
                <plugin>
                    <groupId>org.apache.maven.plugins</groupId>
                    <artifactId>maven-compiler-plugin</artifactId>
                    <configuration>
                        <source>1.8</source>
                        <target>1.8</target>
                    </configuration>
                </plugin>
            </plugins>
        </pluginManagement>
        <plugins>
            <plugin>
                <groupId>org.codehaus.mojo</groupId>
                <artifactId>cobertura-maven-plugin</artifactId>
                <version>2.7</version>
                <configuration>
                    <check>
                        <branchRate>70</branchRate>
                        <lineRate>70</lineRate>
                        <haltOnFailure>false</haltOnFailure>
                        <totalBranchRate>70</totalBranchRate>
                        <totalLineRate>70</totalLineRate>
                        <packageLineRate>70</packageLineRate>
                        <packageBranchRate>70</packageBranchRate>
                    </check>
                </configuration>
                <executions>
                    <execution>
                        <goals>
                            <goal>clean</goal>
                        </goals>
                    </execution>
                </executions>
            </plugin>
            <plugin>
                <groupId>org.apache.maven.plugins</groupId>
                <artifactId>maven-enforcer-plugin</artifactId>
                <version>3.0.0-M2</version>
                <executions>
                    <execution>
                        <id>enforce-no-snapshots</id>
                        <goals>
                            <goal>enforce</goal>
                        </goals>
                        <configuration>
                            <rules>
                                <requireReleaseDeps>
                                    <message>No Snapshots Allowed!</message>
                                </requireReleaseDeps>
                            </rules>
                            <fail>true</fail>
                        </configuration>
                    </execution>
                </executions>
            </plugin>
        </plugins>
    </build>

    <profiles>
        <profile>
            <id>lombok-needs-tools-jar</id>
            <activation>
                <file>
                    <exists>${java.home}/../lib/tools.jar</exists>
                </file>
            </activation>
            <build>
                <plugins>
                    <plugin>
                        <groupId>org.projectlombok</groupId>
                        <artifactId>lombok-maven-plugin</artifactId>
                        <version>1.16.10.0</version>
                        <dependencies>
                            <dependency>
                                <groupId>sun.jdk</groupId>
                                <artifactId>tools</artifactId>
                                <version>1.6</version>
                                <scope>system</scope>
                                <systemPath>${java.home}/../lib/tools.jar</systemPath>
                            </dependency>
                        </dependencies>
                    </plugin>
                </plugins>
            </build>
        </profile>
    </profiles>

    <reporting>
        <plugins>
            <plugin>
                <groupId>org.codehaus.mojo</groupId>
                <artifactId>cobertura-maven-plugin</artifactId>
                <version>2.7</version>
            </plugin>
        </plugins>
    </reporting>
</project><|MERGE_RESOLUTION|>--- conflicted
+++ resolved
@@ -6,7 +6,6 @@
 
     <groupId>io.dropwizard.actors</groupId>
     <artifactId>dropwizard-rabbitmq-actors</artifactId>
-<<<<<<< HEAD
     <version>${dropwizard.version}</version>
     <distributionManagement>
         <repository>
@@ -15,9 +14,6 @@
             <url>https://clojars.org/repo</url>
         </repository>
     </distributionManagement>
-=======
-    <version>1.1.4-3</version>
->>>>>>> e95446e0
 
     <scm>
         <connection>scm:git:https://github.com/santanusinha/dropwizard-rabbitmq-actors.git</connection>
@@ -42,14 +38,6 @@
             <email>santanu.sinha@gmail.com</email>
         </developer>
     </developers>
-
-    <distributionManagement>
-        <repository>
-            <id>clojars</id>
-            <name>Clojars repository</name>
-            <url>https://clojars.org/repo</url>
-        </repository>
-    </distributionManagement>
 
     <repositories>
         <repository>
