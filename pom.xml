<?xml version="1.0" encoding="UTF-8"?>
<project xmlns="http://maven.apache.org/POM/4.0.0"
         xmlns:xsi="http://www.w3.org/2001/XMLSchema-instance"
         xsi:schemaLocation="http://maven.apache.org/POM/4.0.0 http://maven.apache.org/xsd/maven-4.0.0.xsd">
    <modelVersion>4.0.0</modelVersion>

    <groupId>io.dropwizard.actors</groupId>
    <artifactId>dropwizard-rabbitmq-actors</artifactId>
    <version>1.1.4-2-SNAPSHOT</version>
<<<<<<< HEAD
    <distributionManagement>
        <repository>
            <id>phonepe-releases</id>
            <url>http://artifactory.phonepe.com/content/repositories/releases</url>
        </repository>
        <snapshotRepository>
            <id>phonepe-snapshots</id>
            <url>http://artifactory.phonepe.com/content/repositories/snapshots</url>
        </snapshotRepository>
    </distributionManagement>

=======
>>>>>>> a255c5e1

    <scm>
        <connection>scm:git:https://github.com/santanusinha/dropwizard-rabbitmq-actors.git</connection>
        <developerConnection>scm:git:https://github.com/santanusinha/dropwizard-rabbitmq-actors.git</developerConnection>
        <tag>HEAD</tag>
        <url>https://github.com/santanusinha/dropwizard-rabbitmq-actors.git</url>
    </scm>

    <licenses>
        <license>
            <name>The Apache Software License, Version 2.0</name>
            <url>http://www.apache.org/licenses/LICENSE-2.0.txt</url>
            <distribution>repo</distribution>
            <comments>A business-friendly OSS license</comments>
        </license>
    </licenses>

    <developers>
        <developer>
            <id>santanusinha</id>
            <name>Santanu Sinha</name>
            <email>santanu.sinha@gmail.com</email>
        </developer>
    </developers>

    <repositories>
        <repository>
            <id>clojars</id>
            <name>Clojars repository</name>
            <url>https://clojars.org/repo</url>
        </repository>
    </repositories>

    <properties>
        <project.build.sourceEncoding>UTF-8</project.build.sourceEncoding>
        <dropwizard.version>1.1.4</dropwizard.version>
        <lombok.version>1.16.18</lombok.version>
        <guava.version>23.0</guava.version>
        <junit.version>4.12</junit.version>
    </properties>

    <dependencyManagement>
        <dependencies>
            <dependency>
                <groupId>com.google.guava</groupId>
                <artifactId>guava</artifactId>
                <version>${guava.version}</version>
            </dependency>
        </dependencies>
    </dependencyManagement>

    <dependencies>
        <dependency>
            <groupId>org.projectlombok</groupId>
            <artifactId>lombok</artifactId>
            <version>${lombok.version}</version>
            <scope>provided</scope>
        </dependency>
        <dependency>
            <groupId>io.dropwizard</groupId>
            <artifactId>dropwizard-core</artifactId>
            <version>${dropwizard.version}</version>
            <scope>provided</scope>
        </dependency>
        <dependency>
            <groupId>com.rabbitmq</groupId>
            <artifactId>amqp-client</artifactId>
            <version>3.6.6</version>
            <scope>provided</scope>
        </dependency>

        <dependency>
            <groupId>com.github.rholder</groupId>
            <artifactId>guava-retrying</artifactId>
            <version>2.0.0</version>
        </dependency>

        <dependency>
            <groupId>org.apache.httpcomponents</groupId>
            <artifactId>httpclient</artifactId>
            <version>4.5.1</version>
        </dependency>
        <dependency>
            <groupId>io.dropwizard</groupId>
            <artifactId>dropwizard-testing</artifactId>
            <version>${dropwizard.version}</version>
            <scope>test</scope>
        </dependency>

    </dependencies>

    <build>
        <pluginManagement>
            <plugins>
                <plugin>
                    <groupId>org.apache.maven.plugins</groupId>
                    <artifactId>maven-compiler-plugin</artifactId>
                    <configuration>
                        <source>1.8</source>
                        <target>1.8</target>
                    </configuration>
                </plugin>
            </plugins>
        </pluginManagement>
        <plugins>
            <plugin>
                <groupId>org.codehaus.mojo</groupId>
                <artifactId>cobertura-maven-plugin</artifactId>
                <version>2.7</version>
                <configuration>
                    <check>
                        <branchRate>70</branchRate>
                        <lineRate>70</lineRate>
                        <haltOnFailure>false</haltOnFailure>
                        <totalBranchRate>70</totalBranchRate>
                        <totalLineRate>70</totalLineRate>
                        <packageLineRate>70</packageLineRate>
                        <packageBranchRate>70</packageBranchRate>
                        <!--<regexes>
                            <regex>
                                <pattern>com.example.reallyimportant.*</pattern>
                                <branchRate>90</branchRate>
                                <lineRate>80</lineRate>
                            </regex>
                            <regex>
                                <pattern>com.example.boringcode.*</pattern>
                                <branchRate>40</branchRate>
                                <lineRate>30</lineRate>
                            </regex>
                        </regexes>-->
                    </check>
                </configuration>
                <executions>
                    <execution>
                        <goals>
                            <goal>clean</goal>
                        </goals>
                    </execution>
                </executions>
            </plugin>
        </plugins>
    </build>

    <profiles>
        <profile>
            <id>lombok-needs-tools-jar</id>
            <activation>
                <file>
                    <exists>${java.home}/../lib/tools.jar</exists>
                </file>
            </activation>
            <build>
                <plugins>
                    <plugin>
                        <groupId>org.projectlombok</groupId>
                        <artifactId>lombok-maven-plugin</artifactId>
                        <version>1.16.10.0</version>
                        <dependencies>
                            <dependency>
                                <groupId>sun.jdk</groupId>
                                <artifactId>tools</artifactId>
                                <version>1.6</version>
                                <scope>system</scope>
                                <systemPath>${java.home}/../lib/tools.jar</systemPath>
                            </dependency>
                        </dependencies>
                    </plugin>
                </plugins>
            </build>
        </profile>
    </profiles>

    <reporting>
        <plugins>
            <plugin>
                <groupId>org.codehaus.mojo</groupId>
                <artifactId>cobertura-maven-plugin</artifactId>
                <version>2.7</version>
            </plugin>
        </plugins>
    </reporting>
</project><|MERGE_RESOLUTION|>--- conflicted
+++ resolved
@@ -7,21 +7,6 @@
     <groupId>io.dropwizard.actors</groupId>
     <artifactId>dropwizard-rabbitmq-actors</artifactId>
     <version>1.1.4-2-SNAPSHOT</version>
-<<<<<<< HEAD
-    <distributionManagement>
-        <repository>
-            <id>phonepe-releases</id>
-            <url>http://artifactory.phonepe.com/content/repositories/releases</url>
-        </repository>
-        <snapshotRepository>
-            <id>phonepe-snapshots</id>
-            <url>http://artifactory.phonepe.com/content/repositories/snapshots</url>
-        </snapshotRepository>
-    </distributionManagement>
-
-=======
->>>>>>> a255c5e1
-
     <scm>
         <connection>scm:git:https://github.com/santanusinha/dropwizard-rabbitmq-actors.git</connection>
         <developerConnection>scm:git:https://github.com/santanusinha/dropwizard-rabbitmq-actors.git</developerConnection>
